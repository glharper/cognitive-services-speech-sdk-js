--- conflicted
+++ resolved
@@ -21,10 +21,7 @@
     TranslationRecognitionEventArgs,
     TranslationRecognizer
 } from "../Exports";
-<<<<<<< HEAD
-=======
 import { ConversationImpl } from "./Conversation";
->>>>>>> e8d024cf
 import {
     ConversationExpirationEventArgs,
     ConversationParticipantsChangedEventArgs,
@@ -267,11 +264,7 @@
 
                                 this.privIsSpeaking = false;
                                 // this.fireCancelEvent(error);
-<<<<<<< HEAD
                                 this.cancelSpeech().catch();
-=======
-                                this.cancelSpeech();
->>>>>>> e8d024cf
                                 this.handleError(error, err);
                             }));
                     }),
@@ -369,11 +362,7 @@
 
             // clear the temp subscription key if it's a participant joining
             if (this.privSpeechTranslationConfig.getProperty(PropertyId[PropertyId.SpeechServiceConnection_Key])
-<<<<<<< HEAD
-                === ConversationTranslatorConfig.auth.placeholderSubscriptionKey) {
-=======
                 === this.privPlaceholderKey) {
->>>>>>> e8d024cf
                 this.privSpeechTranslationConfig.setProperty(PropertyId[PropertyId.SpeechServiceConnection_Key], "");
             }
 
