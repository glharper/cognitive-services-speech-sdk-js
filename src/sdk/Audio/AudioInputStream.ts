--- conflicted
+++ resolved
@@ -216,13 +216,12 @@
     public async attach(audioNodeId: string): Promise<IAudioStreamNode> {
         this.onEvent(new AudioStreamNodeAttachingEvent(this.privId, audioNodeId));
 
-<<<<<<< HEAD
         await this.turnOn();
-        const streamReader = this.privStream.getReader();
+        const stream = this.privStream;
         this.onEvent(new AudioStreamNodeAttachedEvent(this.privId, audioNodeId));
         return {
             detach: async () => {
-                await streamReader.close();
+                stream.readEnded();
                 this.onEvent(new AudioStreamNodeDetachedEvent(this.privId, audioNodeId));
                 return this.turnOff();
             },
@@ -230,35 +229,9 @@
                 return audioNodeId;
             },
             read: () => {
-                return streamReader.read();
+                return stream.read();
             },
         };
-=======
-        return this.turnOn()
-            .onSuccessContinueWith<Stream<ArrayBuffer>>((_: boolean) => {
-                // For now we support a single parallel reader of the pushed stream.
-                // So we can simiply hand the stream to the recognizer and let it recognize.
-
-                return this.privStream;
-            })
-            .onSuccessContinueWith((stream: Stream<ArrayBuffer>) => {
-                this.onEvent(new AudioStreamNodeAttachedEvent(this.privId, audioNodeId));
-
-                return {
-                    detach: () => {
-                        stream.readEnded();
-                        this.onEvent(new AudioStreamNodeDetachedEvent(this.privId, audioNodeId));
-                        this.turnOff();
-                    },
-                    id: () => {
-                        return audioNodeId;
-                    },
-                    read: () => {
-                        return stream.read();
-                    },
-                };
-            });
->>>>>>> 2f3a3544
     }
 
     public detach(audioNodeId: string): void {
