--- conflicted
+++ resolved
@@ -50,10 +50,8 @@
 export { ServicePropertyChannel } from "./ServicePropertyChannel";
 export { ProfanityOption } from "./ProfanityOption";
 export { BaseAudioPlayer } from "./Audio/BaseAudioPlayer";
-<<<<<<< HEAD
 export { ConnectionMessageEventArgs } from "./ConnectionMessageEventArgs";
 export { ConnectionMessage } from "./ConnectionMessage";
-=======
 export { Conversation,
     ConversationExpirationEventArgs,
     ConversationParticipantsChangedEventArgs,
@@ -64,5 +62,4 @@
     Participant,
     ParticipantChangedReason,
     User
-    } from "./Transcription/Exports";
->>>>>>> 3bf92d92
+    } from "./Transcription/Exports";