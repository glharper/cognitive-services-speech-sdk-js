// Copyright (c) Microsoft Corporation. All rights reserved.
// Licensed under the MIT license.

import * as fs from "fs";
import * as sdk from "../microsoft.cognitiveservices.speech.sdk";
import { ConsoleLoggingListener } from "../src/common.browser/Exports";
import {
    Events,
    EventType
} from "../src/common/Exports";

import { Settings } from "./Settings";
import { closeAsyncObjects } from "./Utilities";
import { WaveFileAudioInput } from "./WaveFileAudioInputStream";

let objsToClose: any[];

beforeAll(() => {
    // Override inputs, if necessary
    Settings.LoadSettings();
    Events.instance.attachListener(new ConsoleLoggingListener(EventType.Debug));
});

beforeEach(() => {
    objsToClose = [];
    // tslint:disable-next-line:no-console
    console.info("------------------Starting test case: " + expect.getState().currentTestName + "-------------------------");
    // tslint:disable-next-line:no-console
    console.info("Start Time: " + new Date(Date.now()).toLocaleString());
});

afterEach(async (done: jest.DoneCallback) => {
    // tslint:disable-next-line:no-console
    console.info("End Time: " + new Date(Date.now()).toLocaleString());
    await closeAsyncObjects(objsToClose);
    done();
});

const BuildClient: (speechConfig?: sdk.SpeechConfig) => sdk.VoiceProfileClient = (speechConfig?: sdk.SpeechConfig): sdk.VoiceProfileClient => {

    let s: sdk.SpeechConfig = speechConfig;
    if (s === undefined) {
        s = BuildSpeechConfig();
        // Since we're not going to return it, mark it for closure.
        objsToClose.push(s);
    }

    const r: sdk.VoiceProfileClient = new sdk.VoiceProfileClient(s);
    expect(r).not.toBeUndefined();

    return r;
};

const BuildSpeechConfig: () => sdk.SpeechConfig = (): sdk.SpeechConfig => {
    const s: sdk.SpeechConfig = sdk.SpeechConfig.fromSubscription(Settings.SpeakerIDSubscriptionKey, Settings.SpeakerIDRegion);
    expect(s).not.toBeUndefined();
    return s;
};

const BuildRecognizer: (speechConfig?: sdk.SpeechConfig) => sdk.SpeakerRecognizer = (speechConfig?: sdk.SpeechConfig): sdk.SpeakerRecognizer => {

    let s: sdk.SpeechConfig = speechConfig;
    if (s === undefined) {
        s = BuildSpeechConfig();
        // Since we're not going to return it, mark it for closure.
        objsToClose.push(s);
    }

    const config: sdk.AudioConfig = WaveFileAudioInput.getAudioConfigFromFile(Settings.DependentVerificationWaveFile);
    const r: sdk.SpeakerRecognizer = new sdk.SpeakerRecognizer(s, config);
    expect(r).not.toBeUndefined();

    return r;
};

test("VoiceProfileClient", () => {
    // tslint:disable-next-line:no-console
    console.info("Name: VoiceProfileClient");
    const r: sdk.VoiceProfileClient = BuildClient();
    objsToClose.push(r);
});

test("GetParameters", () => {
    // tslint:disable-next-line:no-console
    console.info("Name: GetParameters");
    const r: sdk.VoiceProfileClient = BuildClient();
    objsToClose.push(r);

    expect(r.properties).not.toBeUndefined();
});

test("Create and Delete Voice Profile using push stream - Independent Identification", (done: jest.DoneCallback) => {
    // tslint:disable-next-line:no-console
    console.info("Name: Create and Delete Voice Profile using push stream - Independent Identification");
    const s: sdk.SpeechConfig = BuildSpeechConfig();
    objsToClose.push(s);

    const r: sdk.VoiceProfileClient = BuildClient(s);
    objsToClose.push(r);

    const type: sdk.VoiceProfileType = sdk.VoiceProfileType.TextIndependentIdentification;
    r.createProfileAsync(
        type,
        "en-us",
        (res: sdk.VoiceProfile) => {
            expect(res).not.toBeUndefined();
            expect(res.profileId).not.toBeUndefined();
            expect(res.profileType).not.toBeUndefined();
            expect(res.profileType).toEqual(type);
            // Create the push stream we need for the speech sdk.
            const pushStream: sdk.PushAudioInputStream = sdk.AudioInputStream.createPushStream();

            // Open the file and push it to the push stream.
            fs.createReadStream(Settings.IndependentIdentificationWaveFile).on("data", (arrayBuffer: { buffer: ArrayBuffer }) => {
                pushStream.write(arrayBuffer.buffer);
            }).on("end", () => {
                pushStream.close();
            });
            const config: sdk.AudioConfig = sdk.AudioConfig.fromStreamInput(pushStream);
            r.enrollProfileAsync(
                res,
                config,
                (enrollResult: sdk.VoiceProfileEnrollmentResult) => {
                    expect(enrollResult).not.toBeUndefined();
                    expect(enrollResult.reason).not.toBeUndefined();
<<<<<<< HEAD
                    expect(enrollResult.reason).toEqual(sdk.ResultReason.EnrolledVoiceProfile);
                    expect(enrollResult.enrollmentResultDetails.profileId).toEqual(res.profileId);
                    expect(enrollResult.enrollmentResultDetails.enrollmentStatus).toEqual("Enrolled");
                    expect(enrollResult.enrollmentResultDetails.remainingEnrollmentSpeechLength).toEqual(0);
                    expect(enrollResult.enrollmentResultDetails.enrollmentLength).toBeGreaterThan(0);
=======
                    expect(sdk.ResultReason[enrollResult.reason]).toEqual(sdk.ResultReason[sdk.ResultReason.EnrolledVoiceProfile]);
                    expect(enrollResult.enrollmentsCount).toEqual(1);
>>>>>>> 64ab517f
                    expect(() => sdk.SpeakerVerificationModel.fromProfile(res)).toThrow();
                    r.resetProfileAsync(
                        res,
                        (resetResult: sdk.VoiceProfileResult) => {
                            expect(resetResult).not.toBeUndefined();
                            expect(resetResult.reason).not.toBeUndefined();
                            expect(sdk.ResultReason[resetResult.reason]).toEqual(sdk.ResultReason[sdk.ResultReason.ResetVoiceProfile]);
                            r.deleteProfileAsync(
                                res,
                                (result: sdk.VoiceProfileResult) => {
                                    expect(result).not.toBeUndefined();
<<<<<<< HEAD
                                    // expect(result.reason).toEqual(sdk.ResultReason.DeletedVoiceProfile);
=======
                                    expect(sdk.ResultReason[result.reason]).toEqual(sdk.ResultReason[sdk.ResultReason.DeletedVoiceProfile]);
>>>>>>> 64ab517f
                                    done();
                                },
                                (error: string) => {
                                    done.fail(error);
                                });
                        },
                        (error: string) => {
                            done.fail(error);
                        });
                },
                (error: string) => {
                    done.fail(error);
                });

        },
        (error: string) => {
            done.fail(error);
        });
}, 20000);

test("Create and Delete Voice Profile - Independent Identification", (done: jest.DoneCallback) => {
    // tslint:disable-next-line:no-console
    console.info("Name: Create and Delete Voice Profile - Independent Identification");
    const s: sdk.SpeechConfig = BuildSpeechConfig();
    objsToClose.push(s);

    const r: sdk.VoiceProfileClient = BuildClient(s);
    objsToClose.push(r);

    const type: sdk.VoiceProfileType = sdk.VoiceProfileType.TextIndependentIdentification;
    r.createProfileAsync(
        type,
        "en-us",
        (res: sdk.VoiceProfile) => {
            expect(res).not.toBeUndefined();
            expect(res.profileId).not.toBeUndefined();
            expect(res.profileType).not.toBeUndefined();
            expect(res.profileType).toEqual(type);

            const config: sdk.AudioConfig = WaveFileAudioInput.getAudioConfigFromFile(Settings.IndependentIdentificationWaveFile);
            r.enrollProfileAsync(
                res,
                config,
                (enrollResult: sdk.VoiceProfileEnrollmentResult) => {
                    expect(enrollResult).not.toBeUndefined();
                    expect(enrollResult.reason).not.toBeUndefined();
<<<<<<< HEAD
                    expect(enrollResult.reason).toEqual(sdk.ResultReason.EnrolledVoiceProfile);
                    expect(enrollResult.enrollmentLength).toBeGreaterThan(0);
=======
                    expect(sdk.ResultReason[enrollResult.reason]).toEqual(sdk.ResultReason[sdk.ResultReason.EnrolledVoiceProfile]);
                    expect(enrollResult.enrollmentsCount).toEqual(1);
>>>>>>> 64ab517f
                    expect(() => sdk.SpeakerVerificationModel.fromProfile(res)).toThrow();
                    r.resetProfileAsync(
                        res,
                        (resetResult: sdk.VoiceProfileResult) => {
                            expect(resetResult).not.toBeUndefined();
                            expect(resetResult.reason).not.toBeUndefined();
                            expect(sdk.ResultReason[resetResult.reason]).toEqual(sdk.ResultReason[sdk.ResultReason.ResetVoiceProfile]);
                            r.deleteProfileAsync(
                                res,
                                (result: sdk.VoiceProfileResult) => {
                                    expect(result).not.toBeUndefined();
<<<<<<< HEAD
                                    // expect(result.reason).toEqual(sdk.ResultReason.DeletedVoiceProfile);
=======
                                    expect(sdk.ResultReason[result.reason]).toEqual(sdk.ResultReason[sdk.ResultReason.DeletedVoiceProfile]);
>>>>>>> 64ab517f
                                    done();
                                },
                                (error: string) => {
                                    done.fail(error);
                                });
                        },
                        (error: string) => {
                            done.fail(error);
                        });
                },
                (error: string) => {
                    done.fail(error);
                });

        },
        (error: string) => {
            done.fail(error);
        });
}, 20000);

test("Create, Get, and Delete Voice Profile - Independent Verification", (done: jest.DoneCallback) => {
    // tslint:disable-next-line:no-console
    console.info("Name: Create, Get, and Delete Voice Profile - Independent Verification");
    const s: sdk.SpeechConfig = BuildSpeechConfig();
    objsToClose.push(s);

    const r: sdk.VoiceProfileClient = BuildClient(s);
    objsToClose.push(r);

    const type: sdk.VoiceProfileType = sdk.VoiceProfileType.TextIndependentVerification;
    r.createProfileAsync(
        type,
        "en-us",
        (res: sdk.VoiceProfile) => {
            expect(res).not.toBeUndefined();
            expect(res.profileId).not.toBeUndefined();
            expect(res.profileType).not.toBeUndefined();
            expect(res.profileType).toEqual(type);
            expect(() => sdk.SpeakerIdentificationModel.fromProfiles([res])).toThrow();
            r.retrieveEnrollmentResultAsync(
                res,
<<<<<<< HEAD
                (enrollmentRes: sdk.VoiceProfileEnrollmentResult) => {
                    expect(enrollmentRes).not.toBeUndefined();
                    expect(enrollmentRes.enrollmentResultDetails.profileId).not.toBeUndefined();
                    expect(enrollmentRes.enrollmentResultDetails.profileId).toEqual(res.profileId);
                    expect(enrollmentRes.enrollmentCount).toEqual(0);
                    expect(enrollmentRes.enrollmentResultDetails.remainingEnrollmentCount).toEqual(3);
                    r.getAllProfilesAsync(
                        res.profileType,
                        (results: sdk.VoiceProfileEnrollmentResult[]) => {
                            expect(results).not.toBeUndefined();
                            expect(results.length).toBeGreaterThan(0);
                            expect(results[0]).not.toBeUndefined();
                            expect(results[0].enrollmentResultDetails.profileId).not.toBeUndefined();
                            expect(results[0].enrollmentResultDetails.enrollmentStatus).not.toBeUndefined();
                            r.deleteProfileAsync(
                                res,
                                (result: sdk.VoiceProfileResult) => {
                                    expect(result).not.toBeUndefined();
                                    // expect(result.reason).toEqual(sdk.ResultReason.DeletedVoiceProfile);
                                    done();
                                },
                                (error: string) => {
                                    done.fail(error);
                                });
                        },
                        (error: string) => {
                            done.fail(error);
                        });
=======
                (result: sdk.VoiceProfileResult) => {
                    expect(result).not.toBeUndefined();
                    expect(sdk.ResultReason[result.reason]).toEqual(sdk.ResultReason[sdk.ResultReason.DeletedVoiceProfile]);
                    done();
>>>>>>> 64ab517f
                },
                (error: string) => {
                    done.fail(error);
                });
        },
        (error: string) => {
            done.fail(error);
        });
}, 15000);

test("Get Authorization Phrases for voice samples", (done: jest.DoneCallback) => {
    // tslint:disable-next-line:no-console
    console.info("Name: Create and Delete Voice Profile - Dependent Verification");
    const s: sdk.SpeechConfig = BuildSpeechConfig();
    objsToClose.push(s);

    const r: sdk.VoiceProfileClient = BuildClient(s);
    objsToClose.push(r);

    r.getAuthorizationPhrasesAsync(
        "en-us",
        (phrases: string[]) => {
            expect(phrases).not.toBeUndefined();
            expect(phrases.length).toBeGreaterThan(0);
            expect(phrases[0]).not.toBeUndefined();
            done();
        },
        (error: string) => {
            done.fail(error);
        });
}, 20000);

test("Create and Delete Voice Profile - Dependent Verification", (done: jest.DoneCallback) => {
    // tslint:disable-next-line:no-console
    console.info("Name: Create and Delete Voice Profile - Dependent Verification");
    const s: sdk.SpeechConfig = BuildSpeechConfig();
    objsToClose.push(s);

    const r: sdk.VoiceProfileClient = BuildClient(s);
    objsToClose.push(r);

    const type: sdk.VoiceProfileType = sdk.VoiceProfileType.TextDependentVerification;
    r.createProfileAsync(
        type,
        "en-us",
        (res: sdk.VoiceProfile) => {
            expect(res).not.toBeUndefined();
            expect(res.profileId).not.toBeUndefined();
            expect(res.profileType).not.toBeUndefined();
            expect(res.profileType).toEqual(type);
            const configs: sdk.AudioConfig[] = [];
            Settings.VerificationWaveFiles.forEach((file: string) => {
                configs.push(WaveFileAudioInput.getAudioConfigFromFile(file));
            });
            r.enrollProfileAsync(
                res,
                configs[0],
                (enrollResult1: sdk.VoiceProfileEnrollmentResult) => {
                    expect(enrollResult1).not.toBeUndefined();
                    expect(enrollResult1.reason).not.toBeUndefined();
<<<<<<< HEAD
                    expect(enrollResult1.reason).toEqual(sdk.ResultReason.EnrollingVoiceProfile);
                    expect(enrollResult1.enrollmentCount).toEqual(1);
=======
                    expect(sdk.ResultReason[enrollResult1.reason]).toEqual(sdk.ResultReason[sdk.ResultReason.EnrollingVoiceProfile]);
                    expect(enrollResult1.enrollmentsCount).toEqual(1);
>>>>>>> 64ab517f
                    r.enrollProfileAsync(
                        res,
                        configs[1],
                        (enrollResult2: sdk.VoiceProfileEnrollmentResult) => {
                            expect(enrollResult2).not.toBeUndefined();
                            expect(enrollResult2.reason).not.toBeUndefined();
<<<<<<< HEAD
                            expect(enrollResult2.reason).toEqual(sdk.ResultReason.EnrollingVoiceProfile);
                            expect(enrollResult2.enrollmentCount).toEqual(2);
=======
                            expect(sdk.ResultReason[enrollResult2.reason]).toEqual(sdk.ResultReason[sdk.ResultReason.EnrollingVoiceProfile]);
                            expect(enrollResult2.enrollmentsCount).toEqual(2);
>>>>>>> 64ab517f
                            r.enrollProfileAsync(
                                res,
                                configs[2],
                                (enrollResult3: sdk.VoiceProfileEnrollmentResult) => {
                                    expect(enrollResult3).not.toBeUndefined();
                                    expect(enrollResult3.reason).not.toBeUndefined();
<<<<<<< HEAD
                                    expect(enrollResult3.reason).toEqual(sdk.ResultReason.EnrolledVoiceProfile);
                                    expect(enrollResult3.enrollmentCount).toEqual(3);
=======
                                    expect(sdk.ResultReason[enrollResult3.reason]).toEqual(sdk.ResultReason[sdk.ResultReason.EnrolledVoiceProfile]);
                                    expect(enrollResult3.enrollmentsCount).toEqual(3);
>>>>>>> 64ab517f
                                    const reco: sdk.SpeakerRecognizer = BuildRecognizer();
                                    const m: sdk.SpeakerVerificationModel = sdk.SpeakerVerificationModel.fromProfile(res);
                                    reco.recognizeOnceAsync(
                                        m,
                                        (recognizeResult: sdk.SpeakerRecognitionResult) => {
                                            expect(recognizeResult).not.toBeUndefined();
                                            expect(recognizeResult.reason).not.toBeUndefined();
                                            expect(sdk.ResultReason[recognizeResult.reason]).toEqual(sdk.ResultReason[sdk.ResultReason.RecognizedSpeaker]);
                                            expect(recognizeResult.profileId).toEqual(res.profileId);
                                            r.deleteProfileAsync(
                                                res,
                                                (result: sdk.VoiceProfileResult) => {
                                                    expect(result).not.toBeUndefined();
<<<<<<< HEAD
                                                    // expect(result.reason).toEqual(sdk.ResultReason.DeletedVoiceProfile);
=======
                                                    expect(sdk.ResultReason[result.reason]).toEqual(sdk.ResultReason[sdk.ResultReason.DeletedVoiceProfile]);
>>>>>>> 64ab517f
                                                    done();
                                                },
                                                (error: string) => {
                                                    done.fail(error);
                                                });
                                        },
                                        (error: string) => {
                                            done.fail(error);
                                        });
                                },
                                (error: string) => {
                                    done.fail(error);
                                });
                        },
                        (error: string) => {
                            done.fail(error);
                        });
                },
                (error: string) => {
                    done.fail(error);
                });
        },
        (error: string) => {
            done.fail(error);
        });
}, 15000);<|MERGE_RESOLUTION|>--- conflicted
+++ resolved
@@ -123,16 +123,11 @@
                 (enrollResult: sdk.VoiceProfileEnrollmentResult) => {
                     expect(enrollResult).not.toBeUndefined();
                     expect(enrollResult.reason).not.toBeUndefined();
-<<<<<<< HEAD
                     expect(enrollResult.reason).toEqual(sdk.ResultReason.EnrolledVoiceProfile);
                     expect(enrollResult.enrollmentResultDetails.profileId).toEqual(res.profileId);
                     expect(enrollResult.enrollmentResultDetails.enrollmentStatus).toEqual("Enrolled");
                     expect(enrollResult.enrollmentResultDetails.remainingEnrollmentSpeechLength).toEqual(0);
                     expect(enrollResult.enrollmentResultDetails.enrollmentLength).toBeGreaterThan(0);
-=======
-                    expect(sdk.ResultReason[enrollResult.reason]).toEqual(sdk.ResultReason[sdk.ResultReason.EnrolledVoiceProfile]);
-                    expect(enrollResult.enrollmentsCount).toEqual(1);
->>>>>>> 64ab517f
                     expect(() => sdk.SpeakerVerificationModel.fromProfile(res)).toThrow();
                     r.resetProfileAsync(
                         res,
@@ -144,11 +139,7 @@
                                 res,
                                 (result: sdk.VoiceProfileResult) => {
                                     expect(result).not.toBeUndefined();
-<<<<<<< HEAD
                                     // expect(result.reason).toEqual(sdk.ResultReason.DeletedVoiceProfile);
-=======
-                                    expect(sdk.ResultReason[result.reason]).toEqual(sdk.ResultReason[sdk.ResultReason.DeletedVoiceProfile]);
->>>>>>> 64ab517f
                                     done();
                                 },
                                 (error: string) => {
@@ -195,13 +186,8 @@
                 (enrollResult: sdk.VoiceProfileEnrollmentResult) => {
                     expect(enrollResult).not.toBeUndefined();
                     expect(enrollResult.reason).not.toBeUndefined();
-<<<<<<< HEAD
                     expect(enrollResult.reason).toEqual(sdk.ResultReason.EnrolledVoiceProfile);
                     expect(enrollResult.enrollmentLength).toBeGreaterThan(0);
-=======
-                    expect(sdk.ResultReason[enrollResult.reason]).toEqual(sdk.ResultReason[sdk.ResultReason.EnrolledVoiceProfile]);
-                    expect(enrollResult.enrollmentsCount).toEqual(1);
->>>>>>> 64ab517f
                     expect(() => sdk.SpeakerVerificationModel.fromProfile(res)).toThrow();
                     r.resetProfileAsync(
                         res,
@@ -213,11 +199,7 @@
                                 res,
                                 (result: sdk.VoiceProfileResult) => {
                                     expect(result).not.toBeUndefined();
-<<<<<<< HEAD
                                     // expect(result.reason).toEqual(sdk.ResultReason.DeletedVoiceProfile);
-=======
-                                    expect(sdk.ResultReason[result.reason]).toEqual(sdk.ResultReason[sdk.ResultReason.DeletedVoiceProfile]);
->>>>>>> 64ab517f
                                     done();
                                 },
                                 (error: string) => {
@@ -259,7 +241,6 @@
             expect(() => sdk.SpeakerIdentificationModel.fromProfiles([res])).toThrow();
             r.retrieveEnrollmentResultAsync(
                 res,
-<<<<<<< HEAD
                 (enrollmentRes: sdk.VoiceProfileEnrollmentResult) => {
                     expect(enrollmentRes).not.toBeUndefined();
                     expect(enrollmentRes.enrollmentResultDetails.profileId).not.toBeUndefined();
@@ -288,12 +269,6 @@
                         (error: string) => {
                             done.fail(error);
                         });
-=======
-                (result: sdk.VoiceProfileResult) => {
-                    expect(result).not.toBeUndefined();
-                    expect(sdk.ResultReason[result.reason]).toEqual(sdk.ResultReason[sdk.ResultReason.DeletedVoiceProfile]);
-                    done();
->>>>>>> 64ab517f
                 },
                 (error: string) => {
                     done.fail(error);
@@ -354,39 +329,24 @@
                 (enrollResult1: sdk.VoiceProfileEnrollmentResult) => {
                     expect(enrollResult1).not.toBeUndefined();
                     expect(enrollResult1.reason).not.toBeUndefined();
-<<<<<<< HEAD
                     expect(enrollResult1.reason).toEqual(sdk.ResultReason.EnrollingVoiceProfile);
                     expect(enrollResult1.enrollmentCount).toEqual(1);
-=======
-                    expect(sdk.ResultReason[enrollResult1.reason]).toEqual(sdk.ResultReason[sdk.ResultReason.EnrollingVoiceProfile]);
-                    expect(enrollResult1.enrollmentsCount).toEqual(1);
->>>>>>> 64ab517f
                     r.enrollProfileAsync(
                         res,
                         configs[1],
                         (enrollResult2: sdk.VoiceProfileEnrollmentResult) => {
                             expect(enrollResult2).not.toBeUndefined();
                             expect(enrollResult2.reason).not.toBeUndefined();
-<<<<<<< HEAD
                             expect(enrollResult2.reason).toEqual(sdk.ResultReason.EnrollingVoiceProfile);
                             expect(enrollResult2.enrollmentCount).toEqual(2);
-=======
-                            expect(sdk.ResultReason[enrollResult2.reason]).toEqual(sdk.ResultReason[sdk.ResultReason.EnrollingVoiceProfile]);
-                            expect(enrollResult2.enrollmentsCount).toEqual(2);
->>>>>>> 64ab517f
                             r.enrollProfileAsync(
                                 res,
                                 configs[2],
                                 (enrollResult3: sdk.VoiceProfileEnrollmentResult) => {
                                     expect(enrollResult3).not.toBeUndefined();
                                     expect(enrollResult3.reason).not.toBeUndefined();
-<<<<<<< HEAD
                                     expect(enrollResult3.reason).toEqual(sdk.ResultReason.EnrolledVoiceProfile);
                                     expect(enrollResult3.enrollmentCount).toEqual(3);
-=======
-                                    expect(sdk.ResultReason[enrollResult3.reason]).toEqual(sdk.ResultReason[sdk.ResultReason.EnrolledVoiceProfile]);
-                                    expect(enrollResult3.enrollmentsCount).toEqual(3);
->>>>>>> 64ab517f
                                     const reco: sdk.SpeakerRecognizer = BuildRecognizer();
                                     const m: sdk.SpeakerVerificationModel = sdk.SpeakerVerificationModel.fromProfile(res);
                                     reco.recognizeOnceAsync(
@@ -400,11 +360,7 @@
                                                 res,
                                                 (result: sdk.VoiceProfileResult) => {
                                                     expect(result).not.toBeUndefined();
-<<<<<<< HEAD
                                                     // expect(result.reason).toEqual(sdk.ResultReason.DeletedVoiceProfile);
-=======
-                                                    expect(sdk.ResultReason[result.reason]).toEqual(sdk.ResultReason[sdk.ResultReason.DeletedVoiceProfile]);
->>>>>>> 64ab517f
                                                     done();
                                                 },
                                                 (error: string) => {
